<<<<<<< HEAD
### Hola clase
rmonfri149
=======

### Hola clase 

jpacord2711-coder
jsalveg491
soy Luis Sánchez
igracan2912
dgartej2207
ftrimon1205 --> Félix Trillo
spinege0501
hola mi nombre es Jesus Zambrano Montero
mniecom1106-cell
### Alejandro Valero Aguilar
Marcos Contreras Carrasquilla
Cristian Muñoz Diaz
>>>>>>> f21b90c6
<|MERGE_RESOLUTION|>--- conflicted
+++ resolved
@@ -1,8 +1,3 @@
-<<<<<<< HEAD
-### Hola clase
-rmonfri149
-=======
-
 ### Hola clase 
 
 jpacord2711-coder
@@ -17,4 +12,4 @@
 ### Alejandro Valero Aguilar
 Marcos Contreras Carrasquilla
 Cristian Muñoz Diaz
->>>>>>> f21b90c6
+rmonfri149