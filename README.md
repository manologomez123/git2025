--- conflicted
+++ resolved
@@ -1,6 +1,4 @@
 ### Hola clase
-<<<<<<< HEAD
-jsalveg491 --> Jorge Saldaña
-=======
+
 jpacord2711-coder
->>>>>>> aa04a1ae
+jsalveg491