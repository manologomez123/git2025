<<<<<<< HEAD
### Hola clase
### Hola soy Borja Rodriguez Diaz
=======
# Hola clase
### Lista de alumnos

Manuel <span style="font-size: smaller; color: #6b7280; font-style: italic;">aka manumyx</span>
jpacord2711-coder
jsalveg491
soy Luis Sánchez
igracan2912
dgartej2207
ftrimon1205 --> Félix Trillo
spinege0501
hola mi nombre es Jesus Zambrano Montero
mniecom1106-cell
### Alejandro Valero Aguilar
Marcos Contreras Carrasquilla
Cristian Muñoz Diaz
rmonfri149
### Javier Pérez Pedrosa
### darijul413
Daniel Ruiz Jimenez
>>>>>>> 2e9f1999
<|MERGE_RESOLUTION|>--- conflicted
+++ resolved
@@ -1,7 +1,3 @@
-<<<<<<< HEAD
-### Hola clase
-### Hola soy Borja Rodriguez Diaz
-=======
 # Hola clase
 ### Lista de alumnos
 
@@ -22,4 +18,4 @@
 ### Javier Pérez Pedrosa
 ### darijul413
 Daniel Ruiz Jimenez
->>>>>>> 2e9f1999
+### Hola soy Borja Rodriguez Diaz
