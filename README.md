### Hola clase
<<<<<<< HEAD
igracan2912
=======

jpacord2711-coder
jsalveg491
soy Luis Sánchez
>>>>>>> 7ba04b6f
<|MERGE_RESOLUTION|>--- conflicted
+++ resolved
@@ -1,9 +1,6 @@
 ### Hola clase
-<<<<<<< HEAD
-igracan2912
-=======
 
 jpacord2711-coder
 jsalveg491
 soy Luis Sánchez
->>>>>>> 7ba04b6f
+igracan2912
