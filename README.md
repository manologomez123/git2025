### Hola clase
<<<<<<< HEAD
system.aut.printl("soy Luis Sánchez")
=======

jpacord2711-coder
jsalveg491
>>>>>>> f0d1c483
<|MERGE_RESOLUTION|>--- conflicted
+++ resolved
@@ -1,8 +1,5 @@
 ### Hola clase
-<<<<<<< HEAD
-system.aut.printl("soy Luis Sánchez")
-=======
 
 jpacord2711-coder
 jsalveg491
->>>>>>> f0d1c483
+soy Luis Sánchez
