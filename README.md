### Hola clase
<<<<<<< HEAD
dgartej2207
=======

jpacord2711-coder
jsalveg491
soy Luis Sánchez
igracan2912
>>>>>>> 975121a5
<|MERGE_RESOLUTION|>--- conflicted
+++ resolved
@@ -1,10 +1,7 @@
 ### Hola clase
-<<<<<<< HEAD
-dgartej2207
-=======
 
 jpacord2711-coder
 jsalveg491
 soy Luis Sánchez
 igracan2912
->>>>>>> 975121a5
+dgartej2207
