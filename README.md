### Hola clase
<<<<<<< HEAD
Marcos Contreras Carrasquilla
=======

jpacord2711-coder
jsalveg491
soy Luis Sánchez
igracan2912
dgartej2207
ftrimon1205 --> Félix Trillo
spinege0501
hola mi nombre es Jesus Zambrano Montero
mniecom1106-cell
### Alejandro Valero Aguilar
>>>>>>> b78ace88
<|MERGE_RESOLUTION|>--- conflicted
+++ resolved
@@ -1,7 +1,4 @@
 ### Hola clase
-<<<<<<< HEAD
-Marcos Contreras Carrasquilla
-=======
 
 jpacord2711-coder
 jsalveg491
@@ -13,4 +10,4 @@
 hola mi nombre es Jesus Zambrano Montero
 mniecom1106-cell
 ### Alejandro Valero Aguilar
->>>>>>> b78ace88
+Marcos Contreras Carrasquilla