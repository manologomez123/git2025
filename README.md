--- conflicted
+++ resolved
@@ -1,7 +1,4 @@
 ### Hola clase
-<<<<<<< HEAD
-### Alejandro Valero Aguilar
-=======
 
 jpacord2711-coder
 jsalveg491
@@ -12,4 +9,4 @@
 spinege0501
 hola mi nombre es Jesus Zambrano Montero
 mniecom1106-cell
->>>>>>> 837fbccb
+### Alejandro Valero Aguilar
