<<<<<<< HEAD
### Hola clase
### darijul413
=======
### Hola clase 

jpacord2711-coder
jsalveg491
soy Luis Sánchez
igracan2912
dgartej2207
ftrimon1205 --> Félix Trillo
spinege0501
hola mi nombre es Jesus Zambrano Montero
mniecom1106-cell
### Alejandro Valero Aguilar
Marcos Contreras Carrasquilla
Cristian Muñoz Diaz
rmonfri149
### Javier Pérez Pedrosa
>>>>>>> 76f3b907
<|MERGE_RESOLUTION|>--- conflicted
+++ resolved
@@ -1,7 +1,3 @@
-<<<<<<< HEAD
-### Hola clase
-### darijul413
-=======
 ### Hola clase 
 
 jpacord2711-coder
@@ -18,4 +14,4 @@
 Cristian Muñoz Diaz
 rmonfri149
 ### Javier Pérez Pedrosa
->>>>>>> 76f3b907
+### darijul413