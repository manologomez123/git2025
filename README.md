--- conflicted
+++ resolved
@@ -1,7 +1,3 @@
-<<<<<<< HEAD
-### Hola clase
-### Javier Pérez Pedrosa
-=======
 ### Hola clase 
 
 jpacord2711-coder
@@ -17,4 +13,4 @@
 Marcos Contreras Carrasquilla
 Cristian Muñoz Diaz
 rmonfri149
->>>>>>> 960807f6
+### Javier Pérez Pedrosa